# Admin 관련 URL 패턴
from django.urls import path

from admin_api.views.admin_views import (
    AdminLoginView,
    AdminTallyCompleteView,
    AdminTallyView,
    AdminUserView,
    DashboardView,
)
from admin_api.views.pay_views import AdminSalesPayView
from admin_api.views.subs_views import (
    AdminCancelReasonView,
    AdminRefundPendingListView,
    AdminRefundView,
    SubscriptionHistoryListView,
    SubscriptionListView,
)
from admin_api.views.user_views import UserManagementView


admin_patterns = [
    path("dashboard/", DashboardView.as_view(), name="dashboard"),
    path("admin/", AdminUserView.as_view(), name="create-admin"),
    path("subscriptions/", SubscriptionListView.as_view(), name="subscription-list"),
    path(
        "subscriptions/history/",
        SubscriptionHistoryListView.as_view(),
        name="subscription-history",
    ),
    path("login/", AdminLoginView.as_view(), name="admin-login"),
    path(
        "subscriptions/cancelled/",
        AdminRefundPendingListView.as_view(),
        name="admin-구독 취소 관리 페이지",
    ),
    path("refund-approve/", AdminRefundView.as_view(), name="admin-환불 승인 post api"),
    path(
        "cancel-reasons/count/",
        AdminCancelReasonView.as_view(),
        name="구독 취소 사유 count",
    ),
    path("tally/", AdminTallyView.as_view(), name="탈리"),
    path("tally/complete/", AdminTallyCompleteView.as_view(), name="탈리 완료 처리"),
<<<<<<< HEAD
    path("user/", UserManagementView.as_view(), name="user-management"),
=======
    path("sales/", AdminSalesPayView.as_view(), name="매출 관리"),
>>>>>>> c1db38f2
]<|MERGE_RESOLUTION|>--- conflicted
+++ resolved
@@ -42,9 +42,6 @@
     ),
     path("tally/", AdminTallyView.as_view(), name="탈리"),
     path("tally/complete/", AdminTallyCompleteView.as_view(), name="탈리 완료 처리"),
-<<<<<<< HEAD
+    path("sales/", AdminSalesPayView.as_view(), name="매출 관리"),
     path("user/", UserManagementView.as_view(), name="user-management"),
-=======
-    path("sales/", AdminSalesPayView.as_view(), name="매출 관리"),
->>>>>>> c1db38f2
 ]