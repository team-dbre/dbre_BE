--- conflicted
+++ resolved
@@ -533,15 +533,6 @@
     users = UserManagementSerializer(many=True)
 
 
-<<<<<<< HEAD
-class DeletedUserSerializer(serializers.ModelSerializer):
-    user = UserInfoSerializer(source="*")
-    reason = serializers.CharField()
-
-    class Meta:
-        model = CustomUser
-        fields = ("id", "deleted_at", "user", "reason")
-=======
 class AdminRefundInfoSerializer(serializers.Serializer):
     """환불 승인 전 결제 정보 직렬화"""
 
@@ -586,4 +577,12 @@
         )
         refund_amount = refund_service.calculate_refund_amount(payment)
         return f"{int(refund_amount):,} 원" if refund_amount else "0 원"
->>>>>>> a77a1110
+
+
+class DeletedUserSerializer(serializers.ModelSerializer):
+    user = UserInfoSerializer(source="*")
+    reason = serializers.CharField()
+
+    class Meta:
+        model = CustomUser
+        fields = ("id", "deleted_at", "user", "reason")