import datetime
import decimal

from typing import Union

from django.contrib.auth import get_user_model
from django.core.exceptions import ObjectDoesNotExist
from rest_framework import serializers
from rest_framework_simplejwt.serializers import TokenObtainPairSerializer

from payment.models import Pays
from payment.services.payment_service import RefundService
from subscription.models import SubHistories, Subs
from tally.models import Tally
from user.models import CustomUser


class AdminUserSerializer(serializers.ModelSerializer):
    password = serializers.CharField(write_only=True)

    class Meta:
        model = CustomUser
        fields = ["email", "name", "password", "phone"]

    def create(self, validated_data: dict[str, str]) -> CustomUser:
        password = validated_data.pop("password")
        user = CustomUser.objects.create(**validated_data)
        user.set_password(password)
        user.is_staff = True
        user.save()
        return user


class DashboardSerializer(serializers.Serializer):
    # 작업 요청 현황
    new_request_today = serializers.IntegerField()
    request_incomplete = serializers.IntegerField()
    request_complete = serializers.IntegerField()
    # 온라인 미팅 현황
    # 구독 현황
    total_subscriptions = serializers.IntegerField(help_text="전체 구독")
    new_subscriptions_today = serializers.IntegerField(help_text="신규 구독")
    paused_subscriptions = serializers.IntegerField(help_text="오늘 구독 일시정지")
    # 구독 취소 현황
    subs_cancel_all = serializers.IntegerField()
    subs_cancel_today = serializers.IntegerField()
    # 리뷰 현황
    all_reviews = serializers.IntegerField()
    new_reviews = serializers.IntegerField()
    # 고객 현황

    # 매출 현황
    monthly_sales = serializers.IntegerField()
    monthly_refunds = serializers.IntegerField()
    monthly_total_sales = serializers.IntegerField()


class SubscriptionSerializer(serializers.ModelSerializer):
    user_name = serializers.CharField(source="user.name", read_only=True)
    user_email = serializers.CharField(source="user.email", read_only=True)
    user_phone = serializers.CharField(source="user.phone", read_only=True)
    user_status = serializers.CharField(source="user.sub_status", read_only=True)
    plan_name = serializers.CharField(source="plan.plan_name", read_only=True)
    first_payment_date = serializers.SerializerMethodField()
    last_payment_date = serializers.SerializerMethodField()
    expiry_date = serializers.SerializerMethodField()

    class Meta:
        model = Subs
        fields = [
            "id",
            "user_name",
            "user_email",
            "user_phone",
            "plan_name",
            "user_status",
            "first_payment_date",
            "last_payment_date",
            "expiry_date",
            "auto_renew",
        ]

    def get_first_payment_date(self, obj: Subs) -> str | None:
        """
        최초 결제일 (subhistory에서 첫 구독 날짜 가져오기)
        """
        history = SubHistories.objects.filter(sub=obj).order_by("change_date").first()
        return history.change_date.strftime("%Y-%m-%d") if history else None

    def get_last_payment_date(self, obj: Subs) -> str | None:
        """
        최근 결제일
        """
        return obj.start_date.strftime("%Y-%m-%d") if obj.start_date else None

    def get_expiry_date(self, obj: Subs) -> str | None:
        """
        구독 만료일
        """
        return obj.end_date.strftime("%Y-%m-%d") if obj.end_date else None


class SubscriptionHistorySerializer(serializers.ModelSerializer):
    user_name = serializers.CharField(source="user.name", read_only=True)
    plan_name = serializers.CharField(source="plan.plan_name", read_only=True)

    class Meta:
        model = SubHistories
        fields = ["id", "user_name", "plan_name", "status", "change_date"]


class SubsCancelledSerializer(serializers.ModelSerializer):
    user_name = serializers.CharField(source="user.name", read_only=True)
    user_email = serializers.CharField(source="user.email", read_only=True)
    user_phone = serializers.CharField(source="user.phone", read_only=True)
    cancelled_date = serializers.SerializerMethodField()
    refund_date = serializers.SerializerMethodField()
    refund_amount = serializers.SerializerMethodField()

    class Meta:
        model = Subs
        fields = [
            "user_name",
            "user_email",
            "user_phone",
            "cancelled_date",
            "refund_date",
            "refund_amount",
        ]

    # def get_cancelled_date(self, obj):
    #     re


class AdminLoginSerializer(TokenObtainPairSerializer):
    email = serializers.EmailField(
        required=True, help_text="관리자 이메일 (예: admin@example.com)"
    )
    password = serializers.CharField(
        required=True,
        write_only=True,
        style={"input_type": "password"},
        help_text="관리자 비밀번호",
    )

    class Meta:
        fields = ("email", "password")

    def validate(self, attrs: dict[str, str]) -> dict[str, Union[str, bool]]:  # type: ignore
        User = get_user_model()
        try:
            self.user = User.objects.get(email=attrs["email"])

            # staff 권한 체크
            if not self.user.is_staff:
                raise serializers.ValidationError("관리자 권한이 없습니다.")

            # is_active 체크
            if not self.user.is_active:
                raise serializers.ValidationError("비활성화된 계정입니다.")

            # 비밀번호 검증
            if not self.user.check_password(attrs["password"]):
                raise serializers.ValidationError("비밀번호를 다시 확인해주세요.")

        except ObjectDoesNotExist:
            raise serializers.ValidationError("존재하지 않는 관리자 계정입니다.")

        data = super().validate(attrs)

        return {
            "message": "관리자 로그인이 완료되었습니다.",
            "access_token": data["access"],
            "refresh_token": data["refresh"],
            "is_superuser": self.user.is_superuser,
        }


class SubsCancelSerializer(TokenObtainPairSerializer):
    user_name = serializers.CharField(source="user.name", read_only=True)
    user_email = serializers.CharField(source="user.email", read_only=True)
    user_phone = serializers.CharField(source="user.phone", read_only=True)
    cancelled_date = serializers.SerializerMethodField()
    cancelled_reason = serializers.SerializerMethodField()
    refund_date = serializers.SerializerMethodField()
    refund_status = serializers.SerializerMethodField()
    refund_amount = serializers.SerializerMethodField()
    expected_refund_amount = serializers.SerializerMethodField()

    class Meta:
        model = SubHistories
        fields = [
            "user_name",
            "user_email",
            "user_phone",
            "cancelled_date",
            "cancelled_reason",
            "refund_date",
            "refund_amount",
            "get_expected_refund_amount",
        ]

    def get_cancelled_date(self, obj: SubHistories) -> str | None:
        """구독 취소 일자(환불 일자랑 다름)"""
        cancelled_data = SubHistories.objects.filter(
            sub=obj.sub, status="refund_pending"
        ).latest("change_date")

        return (
            cancelled_data.change_date.strftime("%Y-%m-%d") if cancelled_data else None
        )

    def get_cancelled_reason(self, obj: SubHistories) -> str | None:
        """취소 사유"""

        reason = obj.cancelled_reason if obj.cancelled_reason else "UnKnown"
        return (
            f"기타 사유: {obj.other_reason}"
            if reason == "other" and obj.other_reason
            else reason
        )

    def get_refund_date(self, obj: SubHistories) -> str | None:
        """환불 일자"""
        if obj.status == "refund_pending":
            return None

        refund = Pays.objects.filter(subs=obj.sub, status="REFUNDED").latest(
            "refund_at"
        )
        return refund.paid_at.strftime("%Y-%m-%d") if refund else None

    def get_refund_status(self, obj: SubHistories) -> str | None:
        """sub_status 상태"""
        if obj.status in ["cancelled", "refund_pending"]:
            return obj.status
        return None

    def get_refund_amount(self, obj: SubHistories) -> str | None:
        """환불 금액"""
        if obj.status == "refund_pending":
            return "0"

        refund = Pays.objects.filter(subs=obj.sub, status="REFUNDED").latest(
            "refund_at"
        )
        return str(refund.refund_amount) if refund else "0"

    def get_expected_refund_amount(self, obj: SubHistories) -> str:
        """환불 예정 금액"""
        subscription = obj.sub
        payment = (
            Pays.objects.filter(user=subscription.user, subs=subscription)
            .order_by("-id")
            .first()
        )

        if not payment:
            return "0"

        refund_service = RefundService(
            user=subscription.user,
            subscription=subscription,
            cancel_reason="환불 예정 금액 계산",
            other_reason="",
        )

        refund_amount = refund_service.calculate_refund_amount(payment)

        return str(refund_amount)


class AdminRefundSerializer(serializers.Serializer):
    """관리자가 환불 승인 요청 시 직접 입력한 환불 금액을 검증"""

    subscription_id = serializers.IntegerField(help_text="환불할 구독 ID")
    refund_amount = serializers.DecimalField(
        max_digits=10, decimal_places=2, help_text="관리자가 입력한 환불 금액"
    )

    def validate_subscription_id(self, value: int) -> int:
        """구독 ID 검증 (사용자의 sub_status가 refund_pending인지 확인)"""
        try:
            subscription = Subs.objects.get(id=value)
            if subscription.user.sub_status != "refund_pending":
                raise serializers.ValidationError(
                    "해당 구독의 사용자가 환불 대기 상태가 아닙니다."
                )
        except Subs.DoesNotExist:
            raise serializers.ValidationError("해당 구독이 존재하지 않습니다.")
        return value

    def validate_refund_amount(self, refund_amount: decimal.Decimal) -> decimal.Decimal:
        """환불 금액이 결제 금액을 초과하지 않도록 검증"""
        subscription_id = self.initial_data.get("subscription_id")

        if not subscription_id:
            raise serializers.ValidationError(
                {"subscription_id": "구독 ID가 필요합니다."}
            )

        try:
            subscription = Subs.objects.get(id=subscription_id)
        except Subs.DoesNotExist:
            raise serializers.ValidationError(
                {"subscription_id": "해당 구독이 존재하지 않습니다."}
            )

        payment = (
            Pays.objects.filter(subs=subscription, status="PAID")
            .order_by("-paid_at")
            .first()
        )

        if not payment:
            raise serializers.ValidationError(
                {"refund_amount": "결제 내역이 없습니다. 환불할 수 없습니다."}
            )

        total_paid_amount = payment.amount  # 사용자가 결제한 금액

        if refund_amount > total_paid_amount:
            raise serializers.ValidationError(
                {
                    "refund_amount": f"환불 금액은 결제 금액({total_paid_amount})을 초과할 수 없습니다."
                }
            )

        return refund_amount


class AdminCancelReasonSerializer(serializers.Serializer):
    cancelled_reason = serializers.CharField()
    count = serializers.IntegerField()


class AdminTallySerializer(serializers.Serializer):

    user_name = serializers.CharField(source="user.name", read_only=True)
    user_email = serializers.CharField(source="user.email", read_only=True)
    user_phone = serializers.CharField(source="user.phone", read_only=True)
    submitted_at = serializers.DateTimeField(format="%Y-%m-%d %H:%M:%S", read_only=True)
    form_name = serializers.CharField(read_only=True)
    form_data = serializers.JSONField(read_only=True)
    complete = serializers.BooleanField(read_only=True)

    class Meta:
        model = Tally
        fields = [
            "submitted_at",
            "user_name",
            "user_email",
            "user_phone",
            "complete",
            "form_name",
            "form_data",
        ]


class AdminTallyCompleteSerializer(serializers.Serializer):
    tally_id = serializers.IntegerField()


<<<<<<< HEAD
class AdminSalesSerializer(serializers.ModelSerializer):
    """결제 및 환불 내역 직렬화"""

    transaction_date = serializers.SerializerMethodField()
    transaction_amount = serializers.SerializerMethodField()
    transaction_type = serializers.SerializerMethodField()
    user_name = serializers.CharField(source="user.name", read_only=True)
    user_email = serializers.CharField(source="user.email", read_only=True)
    user_phone = serializers.CharField(source="user.phone", read_only=True)

    class Meta:
        model = Pays
        fields = [
            "id",
            "transaction_date",
            "transaction_amount",
            "transaction_type",
            "user_name",
            "user_email",
            "user_phone",
        ]

    def get_transaction_date(self, obj: Pays) -> datetime.date:
        return (
            obj.refund_at.date()  # type: ignore
            if self.context.get("is_refund")
            else obj.paid_at.date()
        )

    def get_transaction_amount(self, obj: Pays) -> str:
        if self.context.get("is_refund"):  # 환불 내역일 경우
            return f"-{int(obj.refund_amount):,} 원"  # type: ignore
        return f"{int(obj.amount):,} 원"  # 결제 내역일 경우

    def get_transaction_type(self, obj: Pays) -> str:
        if self.context.get("is_refund"):
            return "구독취소"  # 환불이 있는 경우에만 "구독취소"
        return "결제"  # 결제 내역은 항상 "결제"로 표시
=======
class AdminPasswordChangeSerializer(serializers.Serializer):
    new_password = serializers.CharField(write_only=True)

    def validate_new_password(self, value: str) -> str:
        # 추가적인 비밀번호 강도 검증
        if len(value) < 10:
            raise serializers.ValidationError("비밀번호는 최소 10자 이상이어야 합니다.")
        if not any(char.isdigit() for char in value):
            raise serializers.ValidationError(
                "비밀번호는 최소 1개의 숫자를 포함해야 합니다."
            )
        if not any(char.isupper() for char in value):
            raise serializers.ValidationError(
                "비밀번호는 최소 1개의 대문자를 포함해야 합니다."
            )
        if not any(char.islower() for char in value):
            raise serializers.ValidationError(
                "비밀번호는 최소 1개의 소문자를 포함해야 합니다."
            )
        if not any(char in '!@#$%^&*(),.?":{}|<>' for char in value):
            raise serializers.ValidationError(
                "비밀번호는 최소 1개의 특수문자를 포함해야 합니다."
            )

        return value
>>>>>>> 8af8b888
<|MERGE_RESOLUTION|>--- conflicted
+++ resolved
@@ -361,7 +361,7 @@
     tally_id = serializers.IntegerField()
 
 
-<<<<<<< HEAD
+
 class AdminSalesSerializer(serializers.ModelSerializer):
     """결제 및 환불 내역 직렬화"""
 
@@ -400,7 +400,7 @@
         if self.context.get("is_refund"):
             return "구독취소"  # 환불이 있는 경우에만 "구독취소"
         return "결제"  # 결제 내역은 항상 "결제"로 표시
-=======
+
 class AdminPasswordChangeSerializer(serializers.Serializer):
     new_password = serializers.CharField(write_only=True)
 
@@ -426,4 +426,3 @@
             )
 
         return value
->>>>>>> 8af8b888
